--- conflicted
+++ resolved
@@ -14,13 +14,9 @@
 * add http server for debug different cases (done)
 * front page (not sure  with which framework)
 * investigate delay on start (why?) (done)
-<<<<<<< HEAD
-* unit tests (done)
-=======
 * unit tests (done) 
 * support client requests in gRPC
 * support Prototype design pattern to clone elevators
->>>>>>> 86416c35
 
 
 ## Docker
